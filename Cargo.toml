--- conflicted
+++ resolved
@@ -15,19 +15,10 @@
 categories = ["cryptography"]
 
 [dependencies]
-<<<<<<< HEAD
 rand = { version = "0.8", default-features = false }
 sha3 = { version = "0.10", default-features = false }
 kem = { version = "0.2", optional = true }
 zeroize = { version = "1.5.7", default-features = false, optional = true }
-=======
-rand = "0.8.4"
-sha3 = "0.10.2"
-lazy_static = "1.4.0"
-aes = "0.7.5"
-hex = "0.4.3"
-block-modes = "0.8.1"
->>>>>>> 4e50d424
 
 [features]
 # When adding features or changing the default features, remember to update
@@ -60,8 +51,8 @@
 rand = { version = "0.8", features = ["default"] }
 criterion = { version = "0.3", features = ["html_reports"] }
 criterion-cycles-per-byte = "0.1.2"
-aes = "0.7"
-block-modes = "0.8"
+aes = "0.8"
+block-modes = "0.9"
 hex = "0.4.3"
 
 [profile.dev]
